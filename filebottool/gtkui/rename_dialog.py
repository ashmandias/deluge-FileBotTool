--- conflicted
+++ resolved
@@ -67,10 +67,6 @@
         }
 
         self.glade.signal_autoconnect(signal_dictionary)
-<<<<<<< HEAD
-
-        self.glade.get_widget("filebot_version").set_text(self.server_filebot_version)
-=======
         if self.server_filebot_version:
             self.glade.get_widget("filebot_version").set_text(
                 self.server_filebot_version)
@@ -83,7 +79,6 @@
             self.glade.signal_autoconnect(signal)
             self.toggle_button(self.glade.get_widget('do_dry_run'))
             self.toggle_button(self.glade.get_widget('execute_filebot'))
->>>>>>> d6c25b8f
 
         advanced_options = self.glade.get_widget("advanced_options")
         show_advanced = dialog_settings['rename_dialog_last_settings']['show_advanced']
