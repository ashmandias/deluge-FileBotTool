"""Contains functions for interaction with the filebotCLI and the
FilebotHandler convenience class.
"""
__author__ = 'Lunchbox'

import subprocess
import re
import os
import tempfile
import inspect
import sys
from types import MethodType


class Error(Exception):
    """Error baseclass for module"""
    pass


class FilebotArgumentError(Error):
    """raised when filebot is attempted to run with invalid argument"""
    pass


def get_filebot_version():
    return_code, output, error_data = _execute(['-version'], workaround=False)
    if return_code != 0:
        return 'FileBot Not Found!', error_data

    else:
        return output.strip()


def rename(targets, format_string=None, database=None,
           rename_action='move', episode_order=None, on_conflict=None,
           query_override=None, non_strict=True, recursive=True):
    """Renames file or files from *targets* using the current settings

    Args:
        target: the file or folder you want filebot to execute against
        format_string: The filename formatting string you want filebot to use.
             Defaults to None which will use the filebot defaut format.
        database: the database filebot should match against. leave None to
            allow filebot to decide for you.
        rename_action: (move | copy | keeplink | symlink | hardlink | test)
            use "test" here to test output without changing files. defaults to
            move.
        episode_order: (dvd | airdate | absolute). None uses filebot's
            default season:episode order
        on_conflict: (override, skip, fail). what to do when filebot
            encounters a naming conflict. Defaults to skip.
        query_override: sets the query filebot should match against rather
            than the file name. Useful if matches are returning incorrect.
        non_strict: generally kept on to allow filebot more leeway when
            identifying files. set to False if you want to force an exact
            match. Defaults to True
        recursive: process folders recursively. Defaults to True
    Returns:
        a tuple consisting of:
            -number of processed files
            -list of tuples containing (old, new) file locations OR error
                message
            -number of skipped files
    """

    exit_code, data, filebot_error = (
        _build_filebot_arguments(targets, format_string=format_string,
                                 database=database,
                                 rename_action=rename_action,
                                 episode_order=episode_order,
                                 on_confilct=on_conflict,
                                 query_override=query_override,
                                 non_strict=non_strict, recursive=recursive))

    if exit_code != 0:
        return 0, "FILEBOT ERROR", 0

    return parse_filebot(data)


def parse_filebot(data):
    """Parses the output of a filebot run and returns relevant information

    parses and gives info about number of files processed, their moves, and
    files that were skipped.
    NOTE: data should be pre-decoded as utf-8

    Args:
        data: a string containing the output of a filebot run

    Returns:
        a tuple in format (num processed files, list of movement tuples,
                           skipped files)
    """
    data = data.splitlines()

    skipped_files = []
    for line in data:
        skipped_match = re.search(r'Skipped \[(.*?)\] because', line)
        if skipped_match:
            skipped_files.append(skipped_match.group(1))

    # processed files
    total_processed_files = 0
    for line in data:
        match = re.search(r'Processed (\d*) ', line)
        if match:
            total_processed_files = int(match.group(1))

    # file moves
    file_moves = []
    for line in data:
        match = (
            re.search(r'(?:\[\w+\] )?.*?\[(.*?)\] (?:(?:to)|(?:=>)) \[(.*?)\]',
                      line))
        if match:
            file_moves.append((match.group(1), match.group(2)))

    return total_processed_files, file_moves, skipped_files


def test_format_string(format_string=None,
                       file_name="Citizen Kane.avi"):
    """Runs a quick test of a format string and returns renamed sample
     filename

    Useful for testing to see if filebot will correctly parse a format
    string. By default uses a movie title, you must pass a custom filename
    to test a tv show style format string.

    Args:
        format_string: the string to be tested. defaults to filebot's default
         format.
        file_name: a string that contains an (imaginary) file name to
            test the format string against. defaults to a movie.

    Returns:
        a string containing the renamed file_name using the format_string.
            Returns an empty string if no matches were found.
    """

    _, data, _ = _build_filebot_arguments(file_name, rename_action='test',
                                          format_string=format_string)
    _, file_moves, _ = parse_filebot(data)
    if not file_moves:
        return ""
    else:
        return file_moves[0][1]


<<<<<<< HEAD
def rename(targets, format_string=None, database=None,
           rename_action='move', episode_order=None, on_conflict=None,
           query_override=None, non_strict=True, recursive=True):
    """Renames file or files from *targets* using the current settings

    Args:
        target: the file or folder you want filebot to execute against
        format_string: The filename formatting string you want filebot to use.
             Defaults to None which will use the filebot defaut format.
        database: the database filebot should match against. leave None to
            allow filebot to decide for you.
        rename_action: (move | copy | keeplink | symlink | hardlink | test)
            use "test" here to test output without changing files. defaults to
            move.
        episode_order: (dvd | airdate | absolute). None uses filebot's
            default season:episode order
        on_conflict: (override, skip, fail). what to do when filebot
            encounters a naming conflict. Defaults to skip.
        query_override: sets the query filebot should match against rather
            than the file name. Useful if matches are returning incorrect.
        non_strict: generally kept on to allow filebot more leeway when
            identifying files. set to False if you want to force an exact
            match. Defaults to True
        recursive: process folders recursively. Defaults to True
    Returns:
        a tuple consisting of:
            -number of processed files
            -list of tuples containing (old, new) file locations OR error
                message
            -list of skipped files
    """

    exit_code, data, filebot_error = (
        _build_filebot_arguments(targets, format_string=format_string,
                                 database=database,
                                 rename_action=rename_action,
                                 episode_order=episode_order,
                                 on_confilct=on_conflict,
                                 query_override=query_override,
                                 non_strict=non_strict, recursive=recursive))

    if exit_code != 0:
        return 0, "FILEBOT ERROR", 0

    return parse_filebot(data)


=======
>>>>>>> 2cd8c13d
def get_subtitles(target, language_code=None, encoding=None,
                  force=False):
    """Gets subtitles for a given *target*

    Will use filebot to download subtitles from OpenSubtitles.org using
    the file hash. By default, it will only download subtitles if the
    .srt file for the given language is missing. This behavior can be
    overridden by the *force* flag

    Args:
        target: The file/folder or list of files/folders you want filebot
        to find subtitles for
        language_code: the 2 letter language code of the language you
            want. Uses the filebot default if not designated
        encoding: the output charset filebot should use (UTF-8, etc...)
        force: a flag to force filebot to ignore pre-exsisting subtitle
            files

    Returns:
        A list containing the downloaded subtitle file names
    """
    mode = "-get-missing-subtitles"
    if force:
        mode = "-get-subtitles"

    _, data, _ = _build_filebot_arguments(target, mode=mode,
                                          language_code=language_code,
                                          encoding=encoding)
    _, downloads, _ = parse_filebot(data)
    return [name[1] for name in downloads]


def get_history(targets):
    """returns the filebot history of given targets on a file by
        file basis.

    Uses the filebot fn:history script to get the history of each target.

    Args:
        targets: file/folder or list of files/folders you want the
            filebot history of.

    Returns:
        list of tuples in format (current_filename, previous_filename)
    """
    _, data, _ = _build_script_arguments("fn:history", targets)
    _, file_moves, _ = parse_filebot(data)
    file_moves = [(x[1], x[0]) for x in file_moves]  # swaps entries for
    # clarity

    return file_moves


def revert(targets):
    """reverts the given targets to the most previous point in their
        filebot history

    uses the filebot fn:revert script to revert the given files or folders

    Args:
        targets: file/folder or list of files/folders to revert

    Returns:
        a list of tuples containing the file movements in format (old, new).
    """
    _, data, _ = _build_script_arguments("fn:revert", targets)
    _, file_moves, _ = parse_filebot(data)

    return file_moves

def get_media_info(targets, recursive=True):
    """returns list of lines detailing the file name (without extention) and
    the media info returned.

    Example:
    >>pyfilebot.get_media_info('Batman (1989).avi')
    [u'Batman (1989) [716x480 6ch x264 AC3]']

    Args:
        targets: the file/folder or list of files/folders you want media
            info for.
        recursive: process folders recursivly. Defualt:True
    """
    _, data, _ = _build_filebot_arguments(targets, mode='mediainfo',
                                          recursive=True)
    return data.splitlines()


def _order_is_valid(order_string):
    """Checks if an order argument is valid

    None passing non evaluates to true as it uses filebot's default ordering

    Args:
        order_string: valid orders:(None | 'airdate' | 'dvd' | 'absolute')

    Returns:
        True or False based on success
    """
    if order_string is not None:
        order_string = order_string.lower()
    if order_string in [None, "dvd", "airdate", "absolute"]:
        return True
    else:
        return False


def _mode_is_valid(mode_string):
    """Checks if mode argument is valid
    Args:
        mode_string: the function you would like filebot to execute
            Valid Modes:
                rename
                move
                check
                get-missing-subtitle
                get-subtitles
                list
                mediainfo

    Returns:
        True if valid, False if not.
    """
    valid_modes = [
        '-rename',
        '-move',
        '-check',
        '-get-missing-subtitles',
        '-get-subtitles',
        '-list',
        '-mediainfo'
    ]

    if not mode_string.startswith('-'):
        mode_string = "-" + mode_string

    if mode_string.lower() not in valid_modes:
        return False
    else:
        return True


def _database_is_valid(database):
    """checks if a given database is valid

    None returns true, as it lets filebot decide the database

        Args:
            database: the database filebot should use
                Valid databases include:
                    TheTVDB
                    TvRage
                    AniDB
                    OpenSubtitles
                    TheMovieDB
                    IMDB

    Returns: True if valid Database, False if not
    """
    valid_databases = [
        None,
        'thetvdbb',
        'tvrage',
        'anidb',
        'opensubtitles',
        'themoviedb',
        'imdb'
    ]
    if database is not None:
        database = database.lower()
    if database in valid_databases:
        return True
    else:
        return False


def _rename_action_is_valid(action_string):
    """Checks if rename_action argument is valid

    Args:
        action_string:the argument passed to the --action flag
            valid actions: None, | move | copy | keeplink | symlink | hardlink

    Returns: True if valid action, False if not.

    """
    valid_rename_actions = [
        None,
        'move',
        'copy',
        'keeplink',
        'symlink',
        'hardlink',
        'test'
    ]
    if action_string is not None:
        action_string = action_string.lower()
    if action_string in valid_rename_actions:
        return True
    else:
        return False


def _on_conflict_is_valid(on_conflict_string):
    """Checks if on_conflict argument is valid

    None returns True as it uses filebot default behavior (skip)

    Args:
        on_conflict_string: the conflict action argument.
            Valid entries:(None | override | skip | fail)

    Returns: True if valid conflict resolution, False if not
    """
    if on_conflict_string is not None:
        on_conflict_string = on_conflict_string.lower()
    if on_conflict_string in [None, 'override', 'skip', 'fail']:
        return True
    else:
        return False


def _build_filebot_arguments(targets, format_string=None,
                             database=None, rename_action='move',
                             episode_order=None, mode='-rename',
                             recursive=True, language_code=None,
                             encoding=None, query_override=None,
                             on_confilct=None, non_strict=True):
    """internal function used to set arguments and execute a filebot run
        on targets.

    executes a run using the current handler settings, optionally takes an
    action and format argument

    Args:
        targets: file/folder or list of files/folders to execute on.
        format_string; the format string you would like to use
            defaults to instance format string.
        database: the database filebot should match against.
        rename_action; the argument for the filebotCLI '--action' flag. See
            *rename_action_is_valid* for details.
        episode_order: the episode ordering scheme filebot should use. see
            *order_is_valid* for details.
        mode: the filebot mode, see *mode_is_valid* for details.
        recursive: handle folders recursively.
        language_code: 2 letter language code to hand filebot --lang
            argument.
        encoding: output charset.
        query_override: filename query to use against database instead of
            filename.
        on_conflict: how filebot should handle conflicts, defaults to skip.
        non_strict: tells filebot to use non-strict file matching.

    Returns:
        tuple in format '(exit_code, stdoutput, stderr)'
    """
    if not _rename_action_is_valid(rename_action):
        raise FilebotArgumentError("'{}' is not a valid rename action".format(
            rename_action))
    if not _order_is_valid(episode_order):
        raise FilebotArgumentError("'{}' is not a valid episode order".format(
            episode_order))
    if not _database_is_valid(database):
        raise FilebotArgumentError("'{}' is not a valid filebot database"
                                   .format(database))
    if not _mode_is_valid(mode):
        raise FilebotArgumentError("'{}' is not a valid filebot mode".format(
            mode))
    if not _on_conflict_is_valid(on_confilct):
        raise FilebotArgumentError("'{}' is not a valid conflict resolution."
                                   .format(on_confilct))

    if not mode.startswith('-'):
        mode = '-' + mode
    process_arguments = [mode]

    if format_string:
        process_arguments.append("--format")
        process_arguments.append(format_string)
    if database:
        process_arguments.append("--db")
        process_arguments.append(database)
    if rename_action:
        process_arguments.append("--action")
        process_arguments.append(rename_action)
    if recursive:
        process_arguments.append("-r")
    if episode_order:
        process_arguments.append("--order")
        process_arguments.append(episode_order)
    if query_override:
        process_arguments.append("--q")
        process_arguments.append(query_override)
    if language_code:
        process_arguments.append("--lang")
        process_arguments.append(language_code)
    if encoding:
        process_arguments.append("--encoding")
        process_arguments.append(encoding)
    if on_confilct:
        process_arguments.append("--conflict")
        process_arguments.append(on_confilct)
    if non_strict:
        process_arguments.append('-non-strict')

    if isinstance(targets, str):
        process_arguments.append(targets)
    else:
        process_arguments += [target.decode("utf8") for target in targets]

    return _execute(process_arguments)


def _build_script_arguments(script_name, script_arguments):
    """special execution method for setting arguments and executing
        filebot scripts.

    takes only the script name and the arguments for the script

    Args:
        script_name: the file name of the script. built-ins have prefix
            'fn:'
        script_arguments: arguments to be passed to the script

    Returns:
        tuple in format '(exit_code, stdout, stderr)'
    """
    process_arguments = [
        '-script',
        script_name
    ]
    if script_arguments:
        if isinstance(script_arguments, str):
            script_arguments = [script_arguments]
        process_arguments += [arg.decode("utf8") for arg in script_arguments]

    return _execute(process_arguments)


def _execute(process_arguments, workaround=True):
    """underlying execution method to call filebot as subprocess

    Handles the actual execution and output capture

    Args:
        process_arguments: list of the arguments to be passed to filebotCLI
        workaround: implements a work around for capturing unicode
            characters on windows systems. should always be true except in
            special circumstances.

    Returns:
        tuple in format '(exit_code, stdout, stderr)'
    """
    # open and close a temp file so filebot can use it as a log file.
    # this is a workaround for malfunctioning UTF-8 chars in Windows.
    file_temp = tempfile.NamedTemporaryFile(delete=False)
    file_temp.close()
    process_arguments = (["filebot", "--log-file", file_temp.name] +
                         process_arguments)

    process = subprocess.Popen(process_arguments, stdout=subprocess.PIPE)
    process.wait()
    stdout, error = process.communicate()
    exit_code = process.returncode

    if workaround:
        with open(file_temp.name, 'rU') as log:
            data = log.read().decode('utf8')  # read and cleanup temp/logfile
            log.close()
    else:
        data = stdout

    os.remove(file_temp.name)

    return exit_code, data, error


class FilebotHandler(object):
    """A convenience class for interacting with filebot.

    contains attributes for storing often used filebot settings as well as
    error checking on arguments. Implements module functions as methods
    replacing the arguments with attributes stored in the class. Methods are
    used exactly like the module functions except that they will use the
    handler attributes as default arguments.
    NOTE: Methods are generated at __init__ dynamically using the module level
    functions. If you are subclassing the handler be sure to call super(
    __init__)

    Examples:
        test_format_string, when called from the handler uses handler
            attributes as defaults

        #>>> fb_handler = pyfilebot.FilebotHandler()
        #>>> fb_handler.format_string = '{n} made in {y}'
        #>>> fb_handler.test_format_string()
        u'Citizen Kane made in 1941.avi'

        to ignore handler attributes, simply pass the arguments you want
            to use
        #>>> fb_handler.test_format_string('{n} ({d})')
        u'Citizen Kane (1941-05-01).avi'

        or
        #>>> fb_handler.test_format_string(format_string='{n} ({y})')
        u'Citizen Kane (1941).avi'

    Attributes:
        format_string: the format string you would like filebot to use. None
            uses filebot default.
            for details see: http://www.filebot.net/naming.html
        database: the database filebot should match against.
            (TVRage | TheTVDB | IMDB | TheMovieDB | AniDB | OpenSubtitles).
            Leave None to allow filebot to decide for you.
        episode_order: (dvd | airdate | absolute). None uses filebot's
            default season:episode order
        rename_action: (move | copy | keeplink | symlink | hardlink | test)
            use "test" here to test output without changing files. defaults to
            move.
        recursive: Process folders recursively. Defaults to True
        language_code: The 2 letter language code filebot should use for
            subtitles. None uses the filebot default
        encoding: The charset filebot should use for file output
        on_conflict: The action filebot should take on a file conflict.
            (skip | override | fail). Defaults to skip
        non_strict: allow filebot more leeway when identifying files. Defaults
             to true
        mode: the function you would like filebot to execute. Defaults to
            'rename'. Very rarely used

    Methods:
        Implements all the functions in pyfilebot as methods using handler
        settings where appropriate.
        Has these additional methods:

        get_settings(): returns a dictionary containing all the current
            handler settings and their values
    """

    def __init__(self):
        self.format_string = None
        self._database = None
        self._episode_order = None
        self._rename_action = None
        self.recursive = True
        self.language_code = None
        self.encoding = 'UTF-8'
        self._on_conflict = 'skip'
        self.non_strict = True
        self._mode = 'rename'

        self._populate_methods()

    @property
    def mode(self):
        return self._mode

    @mode.setter
    def mode(self, value):
        if _mode_is_valid(value):
            self._mode = value
        else:
            raise FilebotArgumentError('"{}" is not a valid filebot mode.'
                                       .format(value))

    @property
    def database(self):
        return self._database

    @database.setter
    def database(self, value):
        if _database_is_valid(value):
            self._database = value
        else:
            raise FilebotArgumentError('"{}" is not a valid filebot database'
                                       .format(value))

    @property
    def episode_order(self):
        return self._episode_order

    @episode_order.setter
    def episode_order(self, order):
        if _order_is_valid(order):
            self._episode_order = order
        else:
            raise FilebotArgumentError('"{}" is not a valid episode order'
                                       .format(order))

    @property
    def rename_action(self):
        return self._rename_action

    @rename_action.setter
    def rename_action(self, action):
        if _rename_action_is_valid(action):
            self._rename_action = action
        else:
            raise FilebotArgumentError('"{}" is not a valid rename action.'
                                       .format(action))

    @property
    def on_conflict(self):
        return self._on_conflict

    @on_conflict.setter
    def on_conflict(self, value):
        if _on_conflict_is_valid(value):
            self._on_conflict = value
        else:
            raise FilebotArgumentError('"{}" is not a valid conflict '
                                       'resolution'.format(value))

    def _populate_methods(self):
        """populates the class methods with public functions from the module"""
        to_add = inspect.getmembers(sys.modules[__name__], inspect.isfunction)
        to_add = [f[0] for f in to_add if not f[0].startswith('_')]
        for func_name in to_add:
            func = getattr(sys.modules[__name__], func_name)
            self._add_function_as_method(func_name, func)

    def _add_function_as_method(self, func_name, func):
        """used to add a module function as a method for this class"""
        def function_template(self, *args, **kwargs):
            """template for added methods"""
            return self._pass_to_function(func, *args, **kwargs)
        setattr(FilebotHandler, func_name, MethodType(function_template, None,
                                                      FilebotHandler))

    def get_settings(self):
        """returns a dict containing all the current handler settings"""
        handler_vars = vars(self).copy()
        for var in handler_vars:
            if var.startswith('_'):
                handler_vars[var[1:]] = handler_vars[var]
                del handler_vars[var]
        return handler_vars

    def _pass_to_function(self, function, *overrided_args, **overrided_kwargs):
        """used set the function arguments to attributes found in this class.
         Also allows for argument replacement by the user"""
        functon_kwargs = inspect.getargspec(function)[0][len(overrided_args):]
        handler_vars = self.get_settings()
        kwargs_to_pass = {}

        for arg in functon_kwargs:
            if arg in handler_vars:
                kwargs_to_pass[arg] = handler_vars[arg]
        for arg in overrided_kwargs:
            kwargs_to_pass[arg] = overrided_kwargs[arg]

        return function(*overrided_args, **kwargs_to_pass)<|MERGE_RESOLUTION|>--- conflicted
+++ resolved
@@ -148,56 +148,6 @@
         return file_moves[0][1]
 
 
-<<<<<<< HEAD
-def rename(targets, format_string=None, database=None,
-           rename_action='move', episode_order=None, on_conflict=None,
-           query_override=None, non_strict=True, recursive=True):
-    """Renames file or files from *targets* using the current settings
-
-    Args:
-        target: the file or folder you want filebot to execute against
-        format_string: The filename formatting string you want filebot to use.
-             Defaults to None which will use the filebot defaut format.
-        database: the database filebot should match against. leave None to
-            allow filebot to decide for you.
-        rename_action: (move | copy | keeplink | symlink | hardlink | test)
-            use "test" here to test output without changing files. defaults to
-            move.
-        episode_order: (dvd | airdate | absolute). None uses filebot's
-            default season:episode order
-        on_conflict: (override, skip, fail). what to do when filebot
-            encounters a naming conflict. Defaults to skip.
-        query_override: sets the query filebot should match against rather
-            than the file name. Useful if matches are returning incorrect.
-        non_strict: generally kept on to allow filebot more leeway when
-            identifying files. set to False if you want to force an exact
-            match. Defaults to True
-        recursive: process folders recursively. Defaults to True
-    Returns:
-        a tuple consisting of:
-            -number of processed files
-            -list of tuples containing (old, new) file locations OR error
-                message
-            -list of skipped files
-    """
-
-    exit_code, data, filebot_error = (
-        _build_filebot_arguments(targets, format_string=format_string,
-                                 database=database,
-                                 rename_action=rename_action,
-                                 episode_order=episode_order,
-                                 on_confilct=on_conflict,
-                                 query_override=query_override,
-                                 non_strict=non_strict, recursive=recursive))
-
-    if exit_code != 0:
-        return 0, "FILEBOT ERROR", 0
-
-    return parse_filebot(data)
-
-
-=======
->>>>>>> 2cd8c13d
 def get_subtitles(target, language_code=None, encoding=None,
                   force=False):
     """Gets subtitles for a given *target*
@@ -267,23 +217,6 @@
     _, file_moves, _ = parse_filebot(data)
 
     return file_moves
-
-def get_media_info(targets, recursive=True):
-    """returns list of lines detailing the file name (without extention) and
-    the media info returned.
-
-    Example:
-    >>pyfilebot.get_media_info('Batman (1989).avi')
-    [u'Batman (1989) [716x480 6ch x264 AC3]']
-
-    Args:
-        targets: the file/folder or list of files/folders you want media
-            info for.
-        recursive: process folders recursivly. Defualt:True
-    """
-    _, data, _ = _build_filebot_arguments(targets, mode='mediainfo',
-                                          recursive=True)
-    return data.splitlines()
 
 
 def _order_is_valid(order_string):
@@ -631,7 +564,8 @@
     Methods:
         Implements all the functions in pyfilebot as methods using handler
         settings where appropriate.
-        Has these additional methods:
+        has these
+        additional methods:
 
         get_settings(): returns a dictionary containing all the current
             handler settings and their values
